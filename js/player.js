--- conflicted
+++ resolved
@@ -1,9 +1,5 @@
 //player.js
-<<<<<<< HEAD
-import { REPEAT_MODE, formatTime, getTrackArtists } from './utils.js';
-=======
 import { REPEAT_MODE, formatTime, getTrackTitle } from './utils.js';
->>>>>>> c3ea9eb7
 
 export class Player {
     constructor(audioElement, api, quality = 'LOSSLESS') {
@@ -133,15 +129,6 @@
     const track = currentQueue[this.currentQueueIndex];
     this.currentTrack = track;
 
-<<<<<<< HEAD
-    const trackArtists = getTrackArtists(track);
-    
-    document.querySelector('.now-playing-bar .cover').src = 
-        this.api.getCoverUrl(track.album?.cover, '1280');
-    document.querySelector('.now-playing-bar .title').textContent = track.title;
-    document.querySelector('.now-playing-bar .artist').textContent = trackArtists;
-    document.title = `${track.title} • ${track.artist?.name || 'Unknown'}`;
-=======
     const trackTitle = getTrackTitle(track);
     
     document.querySelector('.now-playing-bar .cover').src = 
@@ -149,7 +136,6 @@
     document.querySelector('.now-playing-bar .title').textContent = trackTitle;
     document.querySelector('.now-playing-bar .artist').textContent = track.artist?.name || 'Unknown Artist';
     document.title = `${trackTitle} • ${track.artist?.name || 'Unknown'}`;
->>>>>>> c3ea9eb7
     
     this.updatePlayingTrackIndicator();
     this.updateMediaSession(track);
