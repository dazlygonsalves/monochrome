import { LosslessAPI } from './api.js';
import { apiSettings, themeManager, lastFMStorage } from './storage.js';
import { UIRenderer } from './ui.js';
import { Player } from './player.js';
import { LastFMScrobbler } from './lastfm.js';
import { 
    REPEAT_MODE, SVG_PLAY, SVG_PAUSE, 
    SVG_VOLUME, SVG_MUTE, formatTime, trackDataStore,
    buildTrackFilename, RATE_LIMIT_ERROR_MESSAGE, debounce,
    sanitizeForFilename,
<<<<<<< HEAD
    getTrackArtists
=======
    getTrackTitle
>>>>>>> c3ea9eb7
} from './utils.js';

const downloadTasks = new Map();
let downloadNotificationContainer = null;

async function loadJSZip() {
    try {
        const module = await import('https://cdn.jsdelivr.net/npm/jszip@3.10.1/+esm');
        return module.default;
    } catch (error) {
        console.error('Failed to load JSZip:', error);
        throw new Error('Failed to load ZIP library');
    }
}

function createDownloadNotification() {
    if (!downloadNotificationContainer) {
        downloadNotificationContainer = document.createElement('div');
        downloadNotificationContainer.id = 'download-notifications';
        document.body.appendChild(downloadNotificationContainer);
    }
    return downloadNotificationContainer;
}

function addDownloadTask(trackId, track, filename, api) {
    const container = createDownloadNotification();
    
    const taskEl = document.createElement('div');
    taskEl.className = 'download-task';
    taskEl.dataset.trackId = trackId;

    const trackTitle = getTrackTitle(track);
    
    taskEl.innerHTML = `
        <div style="display: flex; align-items: start; gap: 0.75rem;">
            <img src="${api.getCoverUrl(track.album?.cover, '80')}" 
                 style="width: 40px; height: 40px; border-radius: 4px; flex-shrink: 0;">
            <div style="flex: 1; min-width: 0;">
                <div style="font-weight: 500; font-size: 0.9rem; margin-bottom: 0.25rem; overflow: hidden; text-overflow: ellipsis; white-space: nowrap;">${trackTitle}</div>
                <div style="font-size: 0.8rem; color: var(--muted-foreground); margin-bottom: 0.5rem;">${track.artist?.name || 'Unknown'}</div>
                <div class="download-progress-bar" style="height: 4px; background: var(--secondary); border-radius: 2px; overflow: hidden;">
                    <div class="download-progress-fill" style="width: 0%; height: 100%; background: var(--highlight); transition: width 0.2s;"></div>
                </div>
                <div class="download-status" style="font-size: 0.75rem; color: var(--muted-foreground); margin-top: 0.25rem;">Starting...</div>
            </div>
            <button class="download-cancel" style="background: transparent; border: none; color: var(--muted-foreground); cursor: pointer; padding: 4px; border-radius: 4px; transition: all 0.2s;">
                <svg width="16" height="16" viewBox="0 0 24 24" fill="none" stroke="currentColor" stroke-width="2">
                    <line x1="18" y1="6" x2="6" y2="18"></line>
                    <line x1="6" y1="6" x2="18" y2="18"></line>
                </svg>
            </button>
        </div>
    `;
    
    container.appendChild(taskEl);
    
    const abortController = new AbortController();
    downloadTasks.set(trackId, { taskEl, abortController });
    
    taskEl.querySelector('.download-cancel').addEventListener('click', () => {
        abortController.abort();
        removeDownloadTask(trackId);
    });
    
    return { taskEl, abortController };
}

function updateDownloadProgress(trackId, progress) {
    const task = downloadTasks.get(trackId);
    if (!task) return;
    
    const { taskEl } = task;
    const progressFill = taskEl.querySelector('.download-progress-fill');
    const statusEl = taskEl.querySelector('.download-status');
    
    if (progress.stage === 'downloading') {
        const percent = progress.totalBytes 
            ? Math.round((progress.receivedBytes / progress.totalBytes) * 100)
            : 0;
        
        progressFill.style.width = `${percent}%`;
        
        const receivedMB = (progress.receivedBytes / (1024 * 1024)).toFixed(1);
        const totalMB = progress.totalBytes 
            ? (progress.totalBytes / (1024 * 1024)).toFixed(1)
            : '?';
        
        statusEl.textContent = `Downloading: ${receivedMB}MB / ${totalMB}MB (${percent}%)`;
    }
}

function completeDownloadTask(trackId, success = true, message = null) {
    const task = downloadTasks.get(trackId);
    if (!task) return;
    
    const { taskEl } = task;
    const progressFill = taskEl.querySelector('.download-progress-fill');
    const statusEl = taskEl.querySelector('.download-status');
    const cancelBtn = taskEl.querySelector('.download-cancel');
    
    if (success) {
        progressFill.style.width = '100%';
        progressFill.style.background = '#10b981';
        statusEl.textContent = '✓ Downloaded';
        statusEl.style.color = '#10b981';
        cancelBtn.remove();
        
        setTimeout(() => removeDownloadTask(trackId), 3000);
    } else {
        progressFill.style.background = '#ef4444';
        statusEl.textContent = message || '✗ Download failed';
        statusEl.style.color = '#ef4444';
        cancelBtn.innerHTML = `
            <svg width="16" height="16" viewBox="0 0 24 24" fill="none" stroke="currentColor" stroke-width="2">
                <line x1="18" y1="6" x2="6" y2="18"></line>
                <line x1="6" y1="6" x2="18" y2="18"></line>
            </svg>
        `;
        cancelBtn.onclick = () => removeDownloadTask(trackId);
        
        setTimeout(() => removeDownloadTask(trackId), 5000);
    }
}

function removeDownloadTask(trackId) {
    const task = downloadTasks.get(trackId);
    if (!task) return;
    
    const { taskEl } = task;
    taskEl.style.animation = 'slideOut 0.3s ease';
    
    setTimeout(() => {
        taskEl.remove();
        downloadTasks.delete(trackId);
        
        if (downloadNotificationContainer && downloadNotificationContainer.children.length === 0) {
            downloadNotificationContainer.remove();
            downloadNotificationContainer = null;
        }
    }, 300);
}

async function downloadTrackBlob(track, quality, api) {
    const lookup = await api.getTrack(track.id, quality);
    let streamUrl;

    if (lookup.originalTrackUrl) {
        streamUrl = lookup.originalTrackUrl;
    } else {
        streamUrl = api.extractStreamUrlFromManifest(lookup.info.manifest);
        if (!streamUrl) {
            throw new Error('Could not resolve stream URL');
        }
    }

    const response = await fetch(streamUrl);
    if (!response.ok) {
        throw new Error(`Failed to fetch track: ${response.status}`);
    }
    
    const blob = await response.blob();
    return blob;
}

async function downloadAlbumAsZip(album, tracks, api, quality) {
    const JSZip = await loadJSZip();
    const zip = new JSZip();
    
    const artistName = sanitizeForFilename(album.artist?.name || 'Unknown Artist');
    const albumTitle = sanitizeForFilename(album.title || 'Unknown Album');
    const folderName = `${albumTitle} - ${artistName} - monochrome.tf`;
    
    const notification = createBulkDownloadNotification('album', album.title, tracks.length);
    
    try {
        for (let i = 0; i < tracks.length; i++) {
            const track = tracks[i];
            const filename = buildTrackFilename(track, quality);
            const trackTitle = getTrackTitle(track);
            
            updateBulkDownloadProgress(notification, i, tracks.length, trackTitle);
            
            const blob = await downloadTrackBlob(track, quality, api);
            zip.file(`${folderName}/${filename}`, blob);
        }
        
        updateBulkDownloadProgress(notification, tracks.length, tracks.length, 'Creating ZIP...');
        
        const zipBlob = await zip.generateAsync({ 
            type: 'blob',
            compression: 'DEFLATE',
            compressionOptions: { level: 6 }
        });
        
        const url = URL.createObjectURL(zipBlob);
        const a = document.createElement('a');
        a.href = url;
        a.download = `${folderName}.zip`;
        document.body.appendChild(a);
        a.click();
        document.body.removeChild(a);
        URL.revokeObjectURL(url);
        
        completeBulkDownload(notification, true);
    } catch (error) {
        completeBulkDownload(notification, false, error.message);
        throw error;
    }
}

async function downloadDiscography(artist, api, quality) {
    const JSZip = await loadJSZip();
    const zip = new JSZip();
    
    const artistName = sanitizeForFilename(artist.name || 'Unknown Artist');
    const rootFolder = `${artistName} discography - monochrome.tf`;
    
    const totalAlbums = artist.albums.length;
    const notification = createBulkDownloadNotification('discography', artist.name, totalAlbums);
    
    try {
        for (let albumIndex = 0; albumIndex < artist.albums.length; albumIndex++) {
            const album = artist.albums[albumIndex];
            
            updateBulkDownloadProgress(notification, albumIndex, totalAlbums, album.title);
            
            try {
                const { album: fullAlbum, tracks } = await api.getAlbum(album.id);
                const albumTitle = sanitizeForFilename(fullAlbum.title || 'Unknown Album');
                const albumFolder = `${rootFolder}/${albumTitle}`;
                
                for (const track of tracks) {
                    const filename = buildTrackFilename(track, quality);
                    const blob = await downloadTrackBlob(track, quality, api);
                    zip.file(`${albumFolder}/${filename}`, blob);
                }
            } catch (error) {
                console.error(`Failed to download album ${album.title}:`, error);
            }
        }
        
        updateBulkDownloadProgress(notification, totalAlbums, totalAlbums, 'Creating ZIP...');
        
        const zipBlob = await zip.generateAsync({ 
            type: 'blob',
            compression: 'DEFLATE',
            compressionOptions: { level: 6 }
        });
        
        const url = URL.createObjectURL(zipBlob);
        const a = document.createElement('a');
        a.href = url;
        a.download = `${rootFolder}.zip`;
        document.body.appendChild(a);
        a.click();
        document.body.removeChild(a);
        URL.revokeObjectURL(url);
        
        completeBulkDownload(notification, true);
    } catch (error) {
        completeBulkDownload(notification, false, error.message);
        throw error;
    }
}

function createBulkDownloadNotification(type, name, totalItems) {
    const container = createDownloadNotification();
    
    const notifEl = document.createElement('div');
    notifEl.className = 'download-task bulk-download';
    
    notifEl.innerHTML = `
        <div style="display: flex; align-items: start; gap: 0.75rem;">
            <div style="flex: 1; min-width: 0;">
                <div style="font-weight: 600; font-size: 0.95rem; margin-bottom: 0.25rem;">
                    Downloading ${type === 'album' ? 'Album' : 'Discography'}
                </div>
                <div style="font-size: 0.85rem; color: var(--muted-foreground); margin-bottom: 0.5rem; overflow: hidden; text-overflow: ellipsis; white-space: nowrap;">${name}</div>
                <div class="download-progress-bar" style="height: 4px; background: var(--secondary); border-radius: 2px; overflow: hidden;">
                    <div class="download-progress-fill" style="width: 0%; height: 100%; background: var(--highlight); transition: width 0.2s;"></div>
                </div>
                <div class="download-status" style="font-size: 0.75rem; color: var(--muted-foreground); margin-top: 0.25rem;">Starting...</div>
            </div>
        </div>
    `;
    
    container.appendChild(notifEl);
    return notifEl;
}

function updateBulkDownloadProgress(notifEl, current, total, currentItem) {
    const progressFill = notifEl.querySelector('.download-progress-fill');
    const statusEl = notifEl.querySelector('.download-status');
    
    const percent = total > 0 ? Math.round((current / total) * 100) : 0;
    progressFill.style.width = `${percent}%`;
    statusEl.textContent = `${current}/${total} - ${currentItem}`;
}

function completeBulkDownload(notifEl, success = true, message = null) {
    const progressFill = notifEl.querySelector('.download-progress-fill');
    const statusEl = notifEl.querySelector('.download-status');
    
    if (success) {
        progressFill.style.width = '100%';
        progressFill.style.background = '#10b981';
        statusEl.textContent = '✓ Download complete';
        statusEl.style.color = '#10b981';
        
        setTimeout(() => {
            notifEl.style.animation = 'slideOut 0.3s ease';
            setTimeout(() => notifEl.remove(), 300);
        }, 3000);
    } else {
        progressFill.style.background = '#ef4444';
        statusEl.textContent = message || '✗ Download failed';
        statusEl.style.color = '#ef4444';
        
        setTimeout(() => {
            notifEl.style.animation = 'slideOut 0.3s ease';
            setTimeout(() => notifEl.remove(), 300);
        }, 5000);
    }
}

async function loadHomeFeed(api) {
    try {
        const response = await api.fetchWithRetry('/home/');
        const data = await response.json();
        
        if (!Array.isArray(data) || data.length === 0) return null;
        
        const homeData = data[0];
        return homeData;
    } catch (error) {
        console.error('Failed to load home feed:', error);
        return null;
    }
}

document.addEventListener('DOMContentLoaded', async () => {
    const api = new LosslessAPI(apiSettings);
    const ui = new UIRenderer(api);
    
    const audioPlayer = document.getElementById('audio-player');
    const currentQuality = localStorage.getItem('playback-quality') || 'LOSSLESS';
    const player = new Player(audioPlayer, api, currentQuality);
    
    const scrobbler = new LastFMScrobbler();
    
    const savedCrossfade = localStorage.getItem('crossfade-enabled') === 'true';
    const savedCrossfadeDuration = parseInt(localStorage.getItem('crossfade-duration') || '5');
    player.setCrossfade(savedCrossfade, savedCrossfadeDuration);
    
    const currentTheme = themeManager.getTheme();
    themeManager.setTheme(currentTheme);
    
    const mainContent = document.querySelector('.main-content');
    const playPauseBtn = document.querySelector('.play-pause-btn');
    const nextBtn = document.getElementById('next-btn');
    const prevBtn = document.getElementById('prev-btn');
    const shuffleBtn = document.getElementById('shuffle-btn');
    const repeatBtn = document.getElementById('repeat-btn');
    const progressBar = document.getElementById('progress-bar');
    const progressFill = document.getElementById('progress-fill');
    const currentTimeEl = document.getElementById('current-time');
    const totalDurationEl = document.getElementById('total-duration');
    const volumeBar = document.getElementById('volume-bar');
    const volumeFill = document.getElementById('volume-fill');
    const volumeBtn = document.getElementById('volume-btn');
    const contextMenu = document.getElementById('context-menu');
    const queueBtn = document.getElementById('queue-btn');
    const queueModalOverlay = document.getElementById('queue-modal-overlay');
    const closeQueueBtn = document.getElementById('close-queue-btn');
    const queueList = document.getElementById('queue-list');
    const searchForm = document.getElementById('search-form');
    const searchInput = document.getElementById('search-input');
    const sidebar = document.querySelector('.sidebar');
    const sidebarOverlay = document.getElementById('sidebar-overlay');
    const hamburgerBtn = document.getElementById('hamburger-btn');

    let contextTrack = null;
    let draggedQueueIndex = null;

    const lastfmConnectBtn = document.getElementById('lastfm-connect-btn');
    const lastfmStatus = document.getElementById('lastfm-status');
    const lastfmToggle = document.getElementById('lastfm-toggle');
    const lastfmToggleSetting = document.getElementById('lastfm-toggle-setting');

    window.loadHomeFeed = loadHomeFeed;
    function positionContextMenu(menu, x, y, preferLeft = false) {
        menu.style.display = 'block';
        menu.style.visibility = 'hidden';
        
        const menuRect = menu.getBoundingClientRect();
        const viewportWidth = window.innerWidth;
        const viewportHeight = window.innerHeight;
        
        let finalX = x;
        let finalY = y;
        
        if (preferLeft || (x + menuRect.width > viewportWidth)) {
            finalX = x - menuRect.width;
            if (finalX < 0) {
                finalX = Math.min(x, viewportWidth - menuRect.width - 10);
            }
        }
        
        if (finalX < 10) {
            finalX = 10;
        }
        
        if (finalX + menuRect.width > viewportWidth - 10) {
            finalX = viewportWidth - menuRect.width - 10;
        }
        
        if (y + menuRect.height > viewportHeight) {
            finalY = Math.max(10, y - menuRect.height);
        }
        
        if (finalY + menuRect.height > viewportHeight - 10) {
            finalY = viewportHeight - menuRect.height - 10;
        }
        
        if (finalY < 10) {
            finalY = 10;
        }
        
        menu.style.left = `${finalX}px`;
        menu.style.top = `${finalY}px`;
        menu.style.visibility = 'visible';
    }

    function updateLastFMUI() {
        if (scrobbler.isAuthenticated()) {
            lastfmStatus.textContent = `Connected as ${scrobbler.username}`;
            lastfmConnectBtn.textContent = 'Disconnect';
            lastfmConnectBtn.classList.add('danger');
            lastfmToggleSetting.style.display = 'flex';
            lastfmToggle.checked = lastFMStorage.isEnabled();
        } else {
            lastfmStatus.textContent = 'Connect your Last.fm account to scrobble tracks';
            lastfmConnectBtn.textContent = 'Connect Last.fm';
            lastfmConnectBtn.classList.remove('danger');
            lastfmToggleSetting.style.display = 'none';
        }
    }

    updateLastFMUI();

    lastfmConnectBtn?.addEventListener('click', async () => {
        if (scrobbler.isAuthenticated()) {
            if (confirm('Disconnect from Last.fm?')) {
                scrobbler.disconnect();
                updateLastFMUI();
            }
            return;
        }

        const authWindow = window.open('', '_blank');

        lastfmConnectBtn.disabled = true;
        lastfmConnectBtn.textContent = 'Opening Last.fm...';

        try {
            const { token, url } = await scrobbler.getAuthUrl();

            if (authWindow) {
                authWindow.location.href = url;
            } else {
                alert('Popup blocked! Please allow popups.');
                lastfmConnectBtn.textContent = 'Connect Last.fm';
                lastfmConnectBtn.disabled = false;
                return;
            }

            lastfmConnectBtn.textContent = 'Waiting for authorization...';

            let attempts = 0;
            const maxAttempts = 30;

            const checkAuth = setInterval(async () => {
                attempts++;

                if (attempts > maxAttempts) {
                    clearInterval(checkAuth);
                    lastfmConnectBtn.textContent = 'Connect Last.fm';
                    lastfmConnectBtn.disabled = false;
                    if (authWindow && !authWindow.closed) authWindow.close();
                    alert('Authorization timed out. Please try again.');
                    return;
                }

                try {
                    const result = await scrobbler.completeAuthentication(token);

                    if (result.success) {
                        clearInterval(checkAuth);
                        if (authWindow && !authWindow.closed) authWindow.close();
                        updateLastFMUI();
                        lastfmConnectBtn.disabled = false;
                        lastFMStorage.setEnabled(true);
                        lastfmToggle.checked = true;
                        alert(`Successfully connected to Last.fm as ${result.username}!`);
                    }
                } catch (e) {
                }
            }, 2000);

        } catch (error) {
            console.error('Last.fm connection failed:', error);
            alert('Failed to connect to Last.fm: ' + error.message);
            lastfmConnectBtn.textContent = 'Connect Last.fm';
            lastfmConnectBtn.disabled = false;
            if (authWindow && !authWindow.closed) authWindow.close();
        }
    });

    lastfmToggle?.addEventListener('change', (e) => {
        lastFMStorage.setEnabled(e.target.checked);
    });

    const themePicker = document.getElementById('theme-picker');
    themePicker.querySelectorAll('.theme-option').forEach(option => {
        if (option.dataset.theme === currentTheme) {
            option.classList.add('active');
        }
        
        option.addEventListener('click', () => {
            const theme = option.dataset.theme;
            
            themePicker.querySelectorAll('.theme-option').forEach(opt => opt.classList.remove('active'));
            option.classList.add('active');
            
            if (theme === 'custom') {
                document.getElementById('custom-theme-editor').classList.add('show');
                renderCustomThemeEditor();
            } else {
                document.getElementById('custom-theme-editor').classList.remove('show');
                themeManager.setTheme(theme);
            }
        });
    });

    document.getElementById('refresh-speed-test-btn')?.addEventListener('click', async () => {
        const btn = document.getElementById('refresh-speed-test-btn');
        const originalText = btn.textContent;
        btn.textContent = 'Testing...';
        btn.disabled = true;
        
        try {
            await apiSettings.refreshSpeedTests();
            ui.renderApiSettings();
            btn.textContent = 'Done!';
            setTimeout(() => {
                btn.textContent = originalText;
                btn.disabled = false;
            }, 1500);
        } catch (error) {
            console.error('Failed to refresh speed tests:', error);
            btn.textContent = 'Error';
            setTimeout(() => {
                btn.textContent = originalText;
                btn.disabled = false;
            }, 1500);
        }
    });

    function renderCustomThemeEditor() {
        const grid = document.getElementById('theme-color-grid');
        const customTheme = themeManager.getCustomTheme() || {
            background: '#000000',
            foreground: '#fafafa',
            primary: '#ffffff',
            secondary: '#27272a',
            muted: '#27272a',
            border: '#27272a',
            highlight: '#ffffff'
        };
        
        grid.innerHTML = Object.entries(customTheme).map(([key, value]) => `
            <div class="theme-color-input">
                <label>${key}</label>
                <input type="color" data-color="${key}" value="${value}">
            </div>
        `).join('');
    }

    document.getElementById('apply-custom-theme')?.addEventListener('click', () => {
        const colors = {};
        document.querySelectorAll('#theme-color-grid input[type="color"]').forEach(input => {
            colors[input.dataset.color] = input.value;
        });
        themeManager.setCustomTheme(colors);
    });

    document.getElementById('reset-custom-theme')?.addEventListener('click', () => {
        renderCustomThemeEditor();
    });

    const crossfadeToggle = document.getElementById('crossfade-toggle');
    const crossfadeDurationSetting = document.getElementById('crossfade-duration-setting');
    const crossfadeDurationInput = document.getElementById('crossfade-duration');
    
    crossfadeToggle.checked = savedCrossfade;
    crossfadeDurationSetting.style.display = savedCrossfade ? 'flex' : 'none';
    crossfadeDurationInput.value = savedCrossfadeDuration;
    
    crossfadeToggle.addEventListener('change', (e) => {
        const enabled = e.target.checked;
        localStorage.setItem('crossfade-enabled', enabled);
        crossfadeDurationSetting.style.display = enabled ? 'flex' : 'none';
        player.setCrossfade(enabled, parseInt(crossfadeDurationInput.value));
    });
    
    crossfadeDurationInput.addEventListener('change', (e) => {
        const duration = parseInt(e.target.value);
        localStorage.setItem('crossfade-duration', duration);
        player.setCrossfade(crossfadeToggle.checked, duration);
    });

    const qualitySetting = document.getElementById('quality-setting');
    if (qualitySetting) {
        const savedQuality = localStorage.getItem('playback-quality') || 'LOSSLESS';
        qualitySetting.value = savedQuality;
        player.setQuality(savedQuality);
        
        qualitySetting.addEventListener('change', (e) => {
            const newQuality = e.target.value;
            player.setQuality(newQuality);
            localStorage.setItem('playback-quality', newQuality);
        });
    }

    const normalizeToggle = document.querySelectorAll('.setting-item').forEach(item => {
        const label = item.querySelector('.label');
        if (label && label.textContent.includes('Normalize Volume')) {
            const toggle = item.querySelector('input[type="checkbox"]');
            if (toggle) {
                toggle.checked = localStorage.getItem('normalize-volume') === 'true';
                toggle.addEventListener('change', (e) => {
                    localStorage.setItem('normalize-volume', e.target.checked ? 'true' : 'false');
                });
            }
        }
    });

    document.querySelector('.now-playing-bar .title').addEventListener('click', () => {
        const track = player.currentTrack;
        if (track?.album?.id) {
            window.location.hash = `#album/${track.album.id}`;
        }
    });

    document.querySelector('.now-playing-bar .artist').addEventListener('click', () => {
        const track = player.currentTrack;
        if (track?.artist?.id) {
            window.location.hash = `#artist/${track.artist.id}`;
        }
    });

    document.addEventListener('click', async (e) => {
        if (e.target.closest('#play-album-btn')) {
            const btn = e.target.closest('#play-album-btn');
            if (btn.disabled) return;
            
            const albumId = window.location.hash.split('/')[1];
            if (!albumId) return;
            
            try {
                const { tracks } = await api.getAlbum(albumId);
                if (tracks.length > 0) {
                    player.setQueue(tracks, 0);
                    shuffleBtn.classList.remove('active');
                    player.playTrackFromQueue();
                }
            } catch (error) {
                console.error('Failed to play album:', error);
                alert('Failed to play album: ' + error.message);
            }
        }
        
        if (e.target.closest('#download-album-btn')) {
            const btn = e.target.closest('#download-album-btn');
            if (btn.disabled) return;
            
            const albumId = window.location.hash.split('/')[1];
            if (!albumId) return;
            
            btn.disabled = true;
            const originalHTML = btn.innerHTML;
            btn.innerHTML = '<svg class="animate-spin" width="20" height="20" viewBox="0 0 24 24" fill="none" stroke="currentColor" stroke-width="2"><circle cx="12" cy="12" r="10"></circle></svg><span>Downloading...</span>';
            
            try {
                const { album, tracks } = await api.getAlbum(albumId);
                await downloadAlbumAsZip(album, tracks, api, player.quality);
            } catch (error) {
                console.error('Album download failed:', error);
                alert('Failed to download album: ' + error.message);
            } finally {
                btn.disabled = false;
                btn.innerHTML = originalHTML;
            }
        }
        
        if (e.target.closest('#download-discography-btn')) {
            const btn = e.target.closest('#download-discography-btn');
            if (btn.disabled) return;
            
            const artistId = window.location.hash.split('/')[1];
            if (!artistId) return;
            
            btn.disabled = true;
            const originalHTML = btn.innerHTML;
            btn.innerHTML = '<svg class="animate-spin" width="20" height="20" viewBox="0 0 24 24" fill="none" stroke="currentColor" stroke-width="2"><circle cx="12" cy="12" r="10"></circle></svg><span>Downloading...</span>';
            
            try {
                const artist = await api.getArtist(artistId);
                await downloadDiscography(artist, api, player.quality);
            } catch (error) {
                console.error('Discography download failed:', error);
                alert('Failed to download discography: ' + error.message);
            } finally {
                btn.disabled = false;
                btn.innerHTML = originalHTML;
            }
        }
    });

    document.querySelectorAll('.search-tab').forEach(tab => {
        tab.addEventListener('click', () => {
            document.querySelectorAll('.search-tab').forEach(t => t.classList.remove('active'));
            document.querySelectorAll('.search-tab-content').forEach(c => c.classList.remove('active'));
            
            tab.classList.add('active');
            document.getElementById(`search-tab-${tab.dataset.tab}`).classList.add('active');
        });
    });

    const router = () => {
        const path = window.location.hash.substring(1) || "home";
        const [page, param] = path.split('/');
        
        switch (page) {
            case 'search':
                ui.renderSearchPage(decodeURIComponent(param));
                break;
            case 'album':
                ui.renderAlbumPage(param);
                break;
            case 'artist':
                ui.renderArtistPage(param);
                break;
            case 'home':
                ui.renderHomePage();
                break;
            default:
                ui.showPage(page);
                break;
        }
    };

    const renderQueue = () => {
        const currentQueue = player.getCurrentQueue();
        
        if (currentQueue.length === 0) {
            queueList.innerHTML = '<div class="placeholder-text">Queue is empty.</div>';
            return;
        }
        
        const html = currentQueue.map((track, index) => {
            const isPlaying = index === player.currentQueueIndex;
<<<<<<< HEAD
            const trackArtists = getTrackArtists(track, {
                fallback: "Unknown"
            });
=======
            const trackTitle = getTrackTitle(track);
>>>>>>> c3ea9eb7
            
            return `
                <div class="queue-track-item ${isPlaying ? 'playing' : ''}" data-queue-index="${index}" data-track-id="${track.id}" draggable="true">
                    <div class="drag-handle">
                        <svg width="16" height="16" viewBox="0 0 24 24" fill="none" stroke="currentColor" stroke-width="2">
                            <line x1="5" y1="8" x2="19" y2="8"></line>
                            <line x1="5" y1="16" x2="19" y2="16"></line>
                        </svg>
                    </div>
                    <div class="track-item-info">
                        <img src="${api.getCoverUrl(track.album?.cover, '80')}" 
                             class="track-item-cover" loading="lazy">
                        <div class="track-item-details">
<<<<<<< HEAD
                            <div class="title">${track.title}</div>
                            <div class="artist">${trackArtists}</div>
=======
                            <div class="title">${trackTitle}</div>
                            <div class="artist">${track.artist?.name || 'Unknown'}</div>
>>>>>>> c3ea9eb7
                        </div>
                    </div>
                    <div class="track-item-duration">${formatTime(track.duration)}</div>
                    <button class="track-menu-btn" data-track-index="${index}">
                        <svg width="16" height="16" viewBox="0 0 24 24" fill="none" stroke="currentColor" stroke-width="2">
                            <circle cx="12" cy="12" r="1"></circle>
                            <circle cx="12" cy="5" r="1"></circle>
                            <circle cx="12" cy="19" r="1"></circle>
                        </svg>
                    </button>
                </div>
            `;
        }).join('');
        
        queueList.innerHTML = html;
        
        queueList.querySelectorAll('.queue-track-item').forEach((item) => {
            const index = parseInt(item.dataset.queueIndex);
            
            item.addEventListener('click', (e) => {
                if (e.target.closest('.track-menu-btn')) return;
                player.playAtIndex(index);
                renderQueue();
            });
            
            item.addEventListener('dragstart', (e) => {
                draggedQueueIndex = index;
                item.style.opacity = '0.5';
            });
            
            item.addEventListener('dragend', () => {
                item.style.opacity = '1';
            });
            
            item.addEventListener('dragover', (e) => {
                e.preventDefault();
            });
            
            item.addEventListener('drop', (e) => {
                e.preventDefault();
                if (draggedQueueIndex !== null && draggedQueueIndex !== index) {
                    player.moveInQueue(draggedQueueIndex, index);
                    renderQueue();
                }
            });
        });
        
        queueList.querySelectorAll('.track-menu-btn').forEach(btn => {
            btn.addEventListener('click', (e) => {
                e.stopPropagation();
                const index = parseInt(btn.dataset.trackIndex);
                showQueueTrackMenu(e, index);
            });
        });
    };

    function showQueueTrackMenu(e, trackIndex) {
        const menu = document.getElementById('queue-track-menu');
        menu.classList.add('show');
        menu.dataset.trackIndex = trackIndex;
        
        positionContextMenu(menu, e.pageX, e.pageY, true);
        
        document.addEventListener('click', hideQueueTrackMenu);
    }

    function hideQueueTrackMenu() {
        const menu = document.getElementById('queue-track-menu');
        menu.classList.remove('show');
        document.removeEventListener('click', hideQueueTrackMenu);
    }

    document.getElementById('queue-track-menu').addEventListener('click', (e) => {
        e.stopPropagation();
        const action = e.target.dataset.action;
        const menu = document.getElementById('queue-track-menu');
        const trackIndex = parseInt(menu.dataset.trackIndex);
        
        if (action === 'remove') {
            player.removeFromQueue(trackIndex);
            renderQueue();
        }
        
        hideQueueTrackMenu();
    });

    mainContent.addEventListener('click', e => {
        const menuBtn = e.target.closest('.track-menu-btn');
        if (menuBtn) {
            e.stopPropagation();
            const trackItem = menuBtn.closest('.track-item');
            if (trackItem && !trackItem.dataset.queueIndex) {
                contextTrack = trackDataStore.get(trackItem);
                if (contextTrack) {
                    const rect = menuBtn.getBoundingClientRect();
                    positionContextMenu(contextMenu, rect.left, rect.bottom + 5, true);
                }
            }
            return;
        }
        
        const trackItem = e.target.closest('.track-item');
        if (trackItem && !trackItem.dataset.queueIndex) {
            const parentList = trackItem.closest('.track-list');
            const allTrackElements = Array.from(parentList.querySelectorAll('.track-item'));
            const trackList = allTrackElements.map(el => trackDataStore.get(el)).filter(Boolean);
            
            if (trackList.length > 0) {
                const clickedTrackId = trackItem.dataset.trackId;
                const startIndex = trackList.findIndex(t => t.id == clickedTrackId);
                
                player.setQueue(trackList, startIndex);
                shuffleBtn.classList.remove('active');
                player.playTrackFromQueue();
            }
        }
    });

    mainContent.addEventListener('contextmenu', e => {
        const trackItem = e.target.closest('.track-item');
        if (trackItem && !trackItem.dataset.queueIndex) {
            e.preventDefault();
            contextTrack = trackDataStore.get(trackItem);
            
            if (contextTrack) {
                positionContextMenu(contextMenu, e.pageX, e.pageY, true);
            }
        }
    });

    document.addEventListener('click', () => {
        contextMenu.style.display = 'none';
    });

    contextMenu.addEventListener('click', async e => {
        e.stopPropagation();
        const action = e.target.dataset.action;
        
        if (action === 'add-to-queue' && contextTrack) {
            player.addToQueue(contextTrack);
            renderQueue();
        } else if (action === 'download' && contextTrack) {
            const quality = player.quality;
            const filename = buildTrackFilename(contextTrack, quality);
            
            try {
                const { taskEl, abortController } = addDownloadTask(
                    contextTrack.id,
                    contextTrack,
                    filename,
                    api
                );
                
                await api.downloadTrack(contextTrack.id, quality, filename, {
                    signal: abortController.signal,
                    onProgress: (progress) => {
                        updateDownloadProgress(contextTrack.id, progress);
                    }
                });
                
                completeDownloadTask(contextTrack.id, true);
            } catch (error) {
                if (error.name !== 'AbortError') {
                    const errorMsg = error.message === RATE_LIMIT_ERROR_MESSAGE 
                        ? error.message 
                        : 'Download failed. Please try again.';
                    completeDownloadTask(contextTrack.id, false, errorMsg);
                }
            }
        }
        
        contextMenu.style.display = 'none';
    });

    const performSearch = debounce((query) => {
        if (query) {
            window.location.hash = `#search/${encodeURIComponent(query)}`;
        }
    }, 300);

    searchInput.addEventListener('input', (e) => {
        const query = e.target.value.trim();
        if (query.length > 2) {
            performSearch(query);
        }
    });

    searchForm.addEventListener('submit', e => {
        e.preventDefault();
        const query = searchInput.value.trim();
        if (query) {
            window.location.hash = `#search/${encodeURIComponent(query)}`;
        }
    });

    audioPlayer.addEventListener('play', () => {
        if (scrobbler.isAuthenticated() && lastFMStorage.isEnabled() && player.currentTrack) {
            scrobbler.updateNowPlaying(player.currentTrack);
        }
        playPauseBtn.innerHTML = SVG_PAUSE;
        player.updateMediaSessionPlaybackState();
    });

    audioPlayer.addEventListener('pause', () => {
        playPauseBtn.innerHTML = SVG_PLAY;
        player.updateMediaSessionPlaybackState();
    });

    audioPlayer.addEventListener('ended', () => {
        player.playNext();
    });

    audioPlayer.addEventListener('timeupdate', () => {
        const { currentTime, duration } = audioPlayer;
        if (duration) {
            progressFill.style.width = `${(currentTime / duration) * 100}%`;
            currentTimeEl.textContent = formatTime(currentTime);
            player.updateMediaSessionPositionState();
        }
    });

    audioPlayer.addEventListener('loadedmetadata', () => {
        totalDurationEl.textContent = formatTime(audioPlayer.duration);
        player.updateMediaSessionPositionState();
    });

    audioPlayer.addEventListener('error', (e) => {
        console.error('Audio playback error:', e);
        document.querySelector('.now-playing-bar .artist').textContent = 'Playback error. Try another track.';
        playPauseBtn.innerHTML = SVG_PLAY;
    });

    let isSeeking = false;
    let wasPlaying = false;

    const seek = (bar, fill, event, setter) => {
        const rect = bar.getBoundingClientRect();
        const position = Math.max(0, Math.min(1, (event.clientX - rect.left) / rect.width));
        setter(position);
    };

    progressBar.addEventListener('mousedown', () => {
        isSeeking = true;
        wasPlaying = !audioPlayer.paused;
        if (wasPlaying) audioPlayer.pause();
    });

    document.addEventListener('mouseup', (e) => {
        if (isSeeking) {
            seek(progressBar, progressFill, e, position => {
                if (!isNaN(audioPlayer.duration)) {
                    audioPlayer.currentTime = position * audioPlayer.duration;
                    player.updateMediaSessionPositionState();
                    if (wasPlaying) audioPlayer.play();
                }
            });
            isSeeking = false;
        }
    });

    progressBar.addEventListener('click', e => {
        if (!isSeeking) {
            seek(progressBar, progressFill, e, position => {
                if (!isNaN(audioPlayer.duration)) {
                    audioPlayer.currentTime = position * audioPlayer.duration;
                    player.updateMediaSessionPositionState();
                }
            });
        }
    });

    volumeBar.addEventListener('click', e => {
        seek(volumeBar, volumeFill, e, position => {
            audioPlayer.volume = position;
        });
    });

    const updateVolumeUI = () => {
        const { volume, muted } = audioPlayer;
        volumeBtn.innerHTML = (muted || volume === 0) ? SVG_MUTE : SVG_VOLUME;

        const effectiveVolume = muted ? 0 : volume * 100;

        volumeFill.style.setProperty('--volume-level', `${effectiveVolume}%`);
    };

    volumeBtn.addEventListener('click', () => {
        audioPlayer.muted = !audioPlayer.muted;
    });

    audioPlayer.addEventListener('volumechange', updateVolumeUI);

    playPauseBtn.addEventListener('click', () => player.handlePlayPause());
    nextBtn.addEventListener('click', () => player.playNext());
    prevBtn.addEventListener('click', () => player.playPrev());

    shuffleBtn.addEventListener('click', () => {
        player.toggleShuffle();
        shuffleBtn.classList.toggle('active', player.shuffleActive);
        renderQueue();
    });

    repeatBtn.addEventListener('click', () => {
        const mode = player.toggleRepeat();
        repeatBtn.classList.toggle('active', mode !== REPEAT_MODE.OFF);
        repeatBtn.classList.toggle('repeat-one', mode === REPEAT_MODE.ONE);
        repeatBtn.title = mode === REPEAT_MODE.OFF 
            ? 'Repeat' 
            : (mode === REPEAT_MODE.ALL ? 'Repeat Queue' : 'Repeat One');
    });

    queueBtn.addEventListener('click', () => {
        renderQueue();
        queueModalOverlay.style.display = 'flex';
    });

    closeQueueBtn.addEventListener('click', () => {
        queueModalOverlay.style.display = 'none';
    });

    queueModalOverlay.addEventListener('click', e => {
        if (e.target === queueModalOverlay) {
            queueModalOverlay.style.display = 'none';
        }
    });

    hamburgerBtn.addEventListener('click', () => {
        sidebar.classList.add('is-open');
        sidebarOverlay.classList.add('is-visible');
    });

    const closeSidebar = () => {
        sidebar.classList.remove('is-open');
        sidebarOverlay.classList.remove('is-visible');
    };

    sidebarOverlay.addEventListener('click', closeSidebar);
    
    sidebar.addEventListener('click', e => {
        if (e.target.closest('a')) {
            closeSidebar();
        }
    });

    document.getElementById('api-instance-list').addEventListener('click', async e => {
        const button = e.target.closest('button');
        if (!button) return;
        
        const li = button.closest('li');
        const index = parseInt(li.dataset.index, 10);
        const instances = await apiSettings.getInstances();
        
        if (button.classList.contains('move-up') && index > 0) {
            [instances[index], instances[index - 1]] = [instances[index - 1], instances[index]];
        } else if (button.classList.contains('move-down') && index < instances.length - 1) {
            [instances[index], instances[index + 1]] = [instances[index + 1], instances[index]];
        }
        
        apiSettings.saveInstances(instances);
        ui.renderApiSettings();
    });

    document.getElementById('clear-cache-btn')?.addEventListener('click', async () => {
        const btn = document.getElementById('clear-cache-btn');
        const originalText = btn.textContent;
        btn.textContent = 'Clearing...';
        btn.disabled = true;
        
        try {
            await api.clearCache();
            btn.textContent = 'Cleared!';
            setTimeout(() => {
                btn.textContent = originalText;
                btn.disabled = false;
                if (window.location.hash.includes('settings')) {
                    ui.renderApiSettings();
                }
            }, 1500);
        } catch (error) {
            console.error('Failed to clear cache:', error);
            btn.textContent = 'Error';
            setTimeout(() => {
                btn.textContent = originalText;
                btn.disabled = false;
            }, 1500);
        }
    });

    playPauseBtn.innerHTML = SVG_PLAY;
    updateVolumeUI();
    router();
    window.addEventListener('hashchange', router);

    if ('serviceWorker' in navigator) {
        window.addEventListener('load', () => {
            navigator.serviceWorker.register('./sw.js')
                .then(reg => console.log('Service worker registered'))
                .catch(err => console.log('Service worker not registered', err));
        });
    }

    let deferredPrompt;
    window.addEventListener('beforeinstallprompt', (e) => {
        e.preventDefault();
        deferredPrompt = e;
    });
});<|MERGE_RESOLUTION|>--- conflicted
+++ resolved
@@ -8,11 +8,7 @@
     SVG_VOLUME, SVG_MUTE, formatTime, trackDataStore,
     buildTrackFilename, RATE_LIMIT_ERROR_MESSAGE, debounce,
     sanitizeForFilename,
-<<<<<<< HEAD
-    getTrackArtists
-=======
     getTrackTitle
->>>>>>> c3ea9eb7
 } from './utils.js';
 
 const downloadTasks = new Map();
@@ -785,13 +781,7 @@
         
         const html = currentQueue.map((track, index) => {
             const isPlaying = index === player.currentQueueIndex;
-<<<<<<< HEAD
-            const trackArtists = getTrackArtists(track, {
-                fallback: "Unknown"
-            });
-=======
             const trackTitle = getTrackTitle(track);
->>>>>>> c3ea9eb7
             
             return `
                 <div class="queue-track-item ${isPlaying ? 'playing' : ''}" data-queue-index="${index}" data-track-id="${track.id}" draggable="true">
@@ -805,13 +795,8 @@
                         <img src="${api.getCoverUrl(track.album?.cover, '80')}" 
                              class="track-item-cover" loading="lazy">
                         <div class="track-item-details">
-<<<<<<< HEAD
-                            <div class="title">${track.title}</div>
-                            <div class="artist">${trackArtists}</div>
-=======
                             <div class="title">${trackTitle}</div>
                             <div class="artist">${track.artist?.name || 'Unknown'}</div>
->>>>>>> c3ea9eb7
                         </div>
                     </div>
                     <div class="track-item-duration">${formatTime(track.duration)}</div>
